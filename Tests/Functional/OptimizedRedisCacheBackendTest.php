<?php
namespace Sandstorm\OptimizedRedisCacheBackend\Tests\Functional;

/*
 * This file is part of the Neos.Cache package.
 *
 * (c) Contributors of the Neos Project - www.neos.io
 *
 * This package is Open Source Software. For the full copyright and license
 * information, please view the LICENSE file which was distributed with this
 * source code.
 */

use Neos\Cache\Backend\AbstractBackend;
use Neos\Cache\Backend\RedisBackend;
use Neos\Cache\EnvironmentConfiguration;
use Neos\Cache\Tests\BaseTestCase;
use Neos\Cache\Frontend\FrontendInterface;
use PHPUnit\Framework\MockObject\MockObject;
use Sandstorm\OptimizedRedisCacheBackend\OptimizedRedisCacheBackend;

/**
 * Testcase for the redis cache backend
 *
 * These tests use an actual Redis instance and will place and remove keys in db 0!
 * Since all keys have the 'TestCache:' prefix, running the tests should have
 * no side effects on non-related cache entries.
 *
 * Tests require Redis listening on 127.0.0.1:6379.
 *
 * @requires extension redis
 */
class OptimizedRedisCacheBackendTest extends BaseTestCase
{
    /**
     * @var OptimizedRedisCacheBackend
     */
    private $backend;

    /**
     * @var MockObject|FrontendInterface
     */
    private $cache;

    /**
     * Set up test case
     *
     * @return void
     */
    public function setUp()
    {
        $phpredisVersion = phpversion('redis');
        if (version_compare($phpredisVersion, OptimizedRedisCacheBackend::MIN_REDIS_VERSION, '<')) {
            $this->markTestSkipped(sprintf('phpredis extension version %s is not supported. Please update to verson %s+.', $phpredisVersion, OptimizedRedisCacheBackend::MIN_REDIS_VERSION));
        }
        try {
            if (!@fsockopen('127.0.0.1', 6379)) {
                $this->markTestSkipped('redis server not reachable');
            }
        } catch (\Exception $e) {
            $this->markTestSkipped('redis server not reachable');
        }
        $this->backend = new OptimizedRedisCacheBackend(
            new EnvironmentConfiguration('Redis a wonderful color Testing', '/some/path', PHP_MAXPATHLEN), ['hostname' => '127.0.0.1', 'database' => 0]
        );
        $this->cache = $this->createMock(FrontendInterface::class);
        $this->cache->expects($this->any())->method('getIdentifier')->will($this->returnValue('TestCache'));
        $this->backend->setCache($this->cache);
        $this->backend->flush();
    }

    /**
     * Tear down test case
     *
     * @return void
     */
    public function tearDown()
    {
        if ($this->backend instanceof RedisBackend) {
            $this->backend->flush();
        }
    }

    /**
     * @test
     */
    public function setAddsCacheEntry()
    {
        $this->backend->set('some_entry', 'foo');
        $this->assertEquals('foo', $this->backend->get('some_entry'));
    }

    /**
     * @test
     */
    public function setAddsTags()
    {
        $this->backend->set('some_entry', 'foo', ['tag1', 'tag2']);
        $this->backend->set('some_other_entry', 'foo', ['tag2', 'tag3']);

        $this->assertEquals(['some_entry'], $this->backend->findIdentifiersByTag('tag1'));
        $expected = ['some_entry', 'some_other_entry'];
        $actual = $this->backend->findIdentifiersByTag('tag2');

        // since Redis does not garantuee the order of values in sets, manually sort the array for comparison
        natsort($actual);
        $actual = array_values($actual);

        $this->assertEquals($expected, $actual);
        $this->assertEquals(['some_other_entry'], $this->backend->findIdentifiersByTag('tag3'));
    }

    /**
     * @test
     */
    public function flushByTagFlushesEntryByTag()
    {
        for ($i = 0; $i < 10; $i++) {
            $this->backend->set('entry_' . $i, 'foo', ['tag1', 'tag2']);
        }
        for ($i = 10; $i < 20; $i++) {
            $this->backend->set('entry_' . $i, 'foo', ['tag2']);
        }
        $this->assertCount(10, $this->backend->findIdentifiersByTag('tag1'));
        $this->assertCount(20, $this->backend->findIdentifiersByTag('tag2'));

        $count = $this->backend->flushByTag('tag1');
        $this->assertEquals(10, $count, 'flushByTag returns amount of flushed entries');
        $this->assertCount(0, $this->backend->findIdentifiersByTag('tag1'));

        // the second tag has not been cleared
        $this->assertCount(20, $this->backend->findIdentifiersByTag('tag2'));
        $this->backend->flushByTag('tag2');
        $this->assertCount(0, $this->backend->findIdentifiersByTag('tag2'));
    }

    /**
     * @test
     */
    public function flushByTagRemovesEntries()
    {
        $this->backend->set('some_entry', 'foo', ['tag1', 'tag2']);

        $this->backend->flushByTag('tag1');

        $entryIdentifiers = [];
        foreach ($this->backend as $entryIdentifier => $entryValue) {
            $entryIdentifiers[] = $entryIdentifier;
        }

        $this->assertEquals([], $entryIdentifiers);
    }

    /**
     * @test
     */
    public function flushFlushesCache()
    {
        for ($i = 0; $i < 10; $i++) {
            $this->backend->set('entry_' . $i, 'foo', ['tag1']);
        }
        $this->assertTrue($this->backend->has('entry_5'));
        $this->backend->flush();
        $this->assertFalse($this->backend->has('entry_5'));
    }

    /**
     * @test
     */
    public function removeRemovesEntryFromCache()
    {
        for ($i = 0; $i < 10; $i++) {
            $this->backend->set('entry_' . $i, 'foo', ['tag1']);
        }
        $this->assertCount(10, $this->backend->findIdentifiersByTag('tag1'));
        $this->assertEquals('foo', $this->backend->get('entry_1'));

        $this->backend->remove('entry_3');
        $this->assertCount(9, $this->backend->findIdentifiersByTag('tag1'));
        $this->assertFalse($this->backend->get('entry_3'));
    }

    /**
     * @test
     */
    public function expiredEntriesAreSkippedWhenIterating()
    {
        $this->backend->set('entry1', 'foo', [], 1);
        sleep(2);
        $this->assertFalse($this->backend->has('entry1'));

        $actualEntries = [];
        foreach ($this->backend as $key => $value) {
            $actualEntries[] = $key;
        }
        $this->assertEmpty($actualEntries, 'Entries should be empty');
    }

    /**
     * @test
     */
    public function tagsForEntriesWithUnlimitedLifetimeArePersisted()
    {
        $this->backend->set('first_entry', 'foo', ['tag1'], AbstractBackend::UNLIMITED_LIFETIME);
        $this->assertCount(1, $this->backend->findIdentifiersByTag('tag1'));
    }
<<<<<<< HEAD
=======

>>>>>>> c90a8834
    /**
     * @test
     */
    public function tagsForEntriesWithUnlimitedLifetimeDontDeleteExistingTags()
    {
        $this->backend->set('first_entry', 'foo', ['tag1'], 3600);
        $this->backend->set('second_entry', 'foo', ['tag1'], AbstractBackend::UNLIMITED_LIFETIME);
        $this->assertCount(2, $this->backend->findIdentifiersByTag('tag1'));
    }
}<|MERGE_RESOLUTION|>--- conflicted
+++ resolved
@@ -204,10 +204,7 @@
         $this->backend->set('first_entry', 'foo', ['tag1'], AbstractBackend::UNLIMITED_LIFETIME);
         $this->assertCount(1, $this->backend->findIdentifiersByTag('tag1'));
     }
-<<<<<<< HEAD
-=======
-
->>>>>>> c90a8834
+
     /**
      * @test
      */
